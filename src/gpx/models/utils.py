--- conflicted
+++ resolved
@@ -13,12 +13,8 @@
 from __future__ import annotations
 
 from dataclasses import fields
-<<<<<<< HEAD
 from datetime import datetime
-from typing import Any, get_args, get_origin
-=======
 from typing import Any, get_args, get_origin, get_type_hints
->>>>>>> 17d0746a
 
 from dateutil.parser import isoparse
 from lxml import etree
@@ -63,7 +59,6 @@
     return field_type
 
 
-<<<<<<< HEAD
 def is_list_type(field_type: type) -> bool:
     """Check if a type annotation represents a list.
 
@@ -120,157 +115,7 @@
     return hasattr(obj, "to_xml") and callable(obj.to_xml)
 
 
-def parse_xml_attributes(
-    cls: type[Any],
-    element: etree._Element,
-    attribute_names: set[str] | None = None,
-) -> dict[str, Any]:
-    """Parse XML attributes into a dictionary based on dataclass field types.
-
-    Args:
-        cls: The dataclass type.
-        element: The XML element to parse.
-        attribute_names: Optional set of field names that should be parsed as
-            XML attributes. If None, all fields are considered.
-
-    Returns:
-        A dictionary mapping field names to parsed values.
-
-    Raises:
-        ValueError: If a required attribute is missing.
-
-    """
-    type_hints = get_type_hints(cls)
-    result: dict[str, Any] = {}
-
-    for field in fields(cls):
-        # Skip if not in attribute_names (if provided)
-        if attribute_names is not None and field.name not in attribute_names:
-            continue
-
-        field_type = type_hints.get(field.name, field.type)
-        value = element.get(field.name)
-
-        # Check if required
-        if value is None:
-            if not is_optional(field_type):
-                msg = (
-                    f"{cls.__name__} element missing required '{field.name}' attribute"
-                )
-                raise ValueError(msg)
-            # Optional field with no value
-            result[field.name] = None
-            continue
-
-        # Convert to appropriate type
-        inner_type = get_inner_type(field_type)
-        result[field.name] = inner_type(value)
-
-    return result
-
-
-def parse_xml_elements(
-    cls: type[Any],
-    element: etree._Element,
-    element_names: set[str] | None = None,
-) -> dict[str, Any]:
-    """Parse XML child elements into a dictionary based on dataclass field types.
-
-    Args:
-        cls: The dataclass type.
-        element: The XML element to parse.
-        element_names: Optional set of field names that should be parsed as
-            XML child elements. If None, all fields are considered.
-
-    Returns:
-        A dictionary mapping field names to parsed values.
-
-    Raises:
-        ValueError: If a required element is missing.
-
-    """
-    type_hints = get_type_hints(cls)
-    result: dict[str, Any] = {}
-
-    for field in fields(cls):
-        # Skip if not in element_names (if provided)
-        if element_names is not None and field.name not in element_names:
-            continue
-
-        field_type = type_hints.get(field.name, field.type)
-        child = element.find(field.name)
-
-        # Check if required
-        if child is None or child.text is None:
-            if not is_optional(field_type):
-                msg = f"{cls.__name__} missing required '{field.name}' child element"
-                raise ValueError(msg)
-            # Optional field with no value
-            result[field.name] = None
-            continue
-
-        # Convert to appropriate type
-        inner_type = get_inner_type(field_type)
-        result[field.name] = inner_type(child.text)
-
-    return result
-
-
-def build_xml_attributes(
-    obj: Any,  # noqa: ANN401
-    element: etree._Element,
-    attribute_names: set[str] | None = None,
-) -> None:
-    """Set XML attributes from dataclass fields.
-
-    Args:
-        obj: The dataclass instance.
-        element: The XML element to modify.
-        attribute_names: Optional set of field names that should be serialized
-            as XML attributes. If None, all fields are considered.
-
-    """
-    for field in fields(obj):
-        # Skip if not in attribute_names (if provided)
-        if attribute_names is not None and field.name not in attribute_names:
-            continue
-
-        value = getattr(obj, field.name)
-        if value is not None:
-            element.set(field.name, str(value))
-
-
-def build_xml_elements(
-    obj: Any,  # noqa: ANN401
-    element: etree._Element,
-    element_names: set[str] | None = None,
-    nsmap: dict[str | None, str] | None = None,
-) -> None:
-    """Create XML child elements from dataclass fields.
-
-    Args:
-        obj: The dataclass instance.
-        element: The parent XML element.
-        element_names: Optional set of field names that should be serialized
-            as XML child elements. If None, all fields are considered.
-        nsmap: Optional namespace mapping for child elements.
-
-    """
-    for field in fields(obj):
-        # Skip if not in element_names (if provided)
-        if element_names is not None and field.name not in element_names:
-            continue
-
-        value = getattr(obj, field.name)
-        if value is not None:
-            child = etree.SubElement(element, field.name, nsmap=nsmap)
-            child.text = str(value)
-
-
 def parse_from_xml(cls: type[Any], element: etree._Element) -> dict[str, Any]:  # noqa: C901, PLR0912
-=======
-def parse_from_xml(cls: type[Any], element: etree._Element) -> dict[str, Any]:
->>>>>>> 17d0746a
     """Parse XML element into dictionary by auto-detecting attributes vs elements.
 
     Uses the GPX specification pattern:
